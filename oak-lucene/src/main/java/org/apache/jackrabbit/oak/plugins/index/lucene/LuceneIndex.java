/*
 * Licensed to the Apache Software Foundation (ASF) under one or more
 * contributor license agreements.  See the NOTICE file distributed with
 * this work for additional information regarding copyright ownership.
 * The ASF licenses this file to You under the Apache License, Version 2.0
 * (the "License"); you may not use this file except in compliance with
 * the License.  You may obtain a copy of the License at
 *
 *     http://www.apache.org/licenses/LICENSE-2.0
 *
 * Unless required by applicable law or agreed to in writing, software
 * distributed under the License is distributed on an "AS IS" BASIS,
 * WITHOUT WARRANTIES OR CONDITIONS OF ANY KIND, either express or implied.
 * See the License for the specific language governing permissions and
 * limitations under the License.
 */
package org.apache.jackrabbit.oak.plugins.index.lucene;

import static com.google.common.base.Preconditions.checkState;
import static org.apache.jackrabbit.JcrConstants.JCR_MIXINTYPES;
import static org.apache.jackrabbit.JcrConstants.JCR_PRIMARYTYPE;
import static org.apache.jackrabbit.oak.api.Type.STRING;
import static org.apache.jackrabbit.oak.commons.PathUtils.denotesRoot;
import static org.apache.jackrabbit.oak.commons.PathUtils.getAncestorPath;
import static org.apache.jackrabbit.oak.commons.PathUtils.getDepth;
import static org.apache.jackrabbit.oak.commons.PathUtils.getName;
import static org.apache.jackrabbit.oak.commons.PathUtils.getParentPath;
import static org.apache.jackrabbit.oak.plugins.index.lucene.FieldNames.PATH;
import static org.apache.jackrabbit.oak.plugins.index.lucene.LuceneIndexConstants.EXCLUDE_PROPERTY_NAMES;
import static org.apache.jackrabbit.oak.plugins.index.lucene.LuceneIndexConstants.INCLUDE_PROPERTY_TYPES;
import static org.apache.jackrabbit.oak.plugins.index.lucene.LuceneIndexConstants.VERSION;
import static org.apache.jackrabbit.oak.plugins.index.lucene.TermFactory.newFulltextTerm;
import static org.apache.jackrabbit.oak.plugins.index.lucene.TermFactory.newPathTerm;
import static org.apache.jackrabbit.oak.plugins.index.lucene.util.LuceneIndexHelper.skipTokenization;
import static org.apache.jackrabbit.oak.query.QueryImpl.JCR_PATH;
import static org.apache.lucene.search.BooleanClause.Occur.MUST;
import static org.apache.lucene.search.BooleanClause.Occur.MUST_NOT;
import static org.apache.lucene.search.BooleanClause.Occur.SHOULD;

import java.io.IOException;
import java.io.StringReader;
import java.util.ArrayList;
import java.util.Collection;
import java.util.Collections;
import java.util.Deque;
import java.util.HashSet;
import java.util.Iterator;
import java.util.List;
import java.util.Set;
import java.util.concurrent.atomic.AtomicReference;

import javax.jcr.PropertyType;

import com.google.common.collect.AbstractIterator;
import com.google.common.collect.Queues;
import com.google.common.collect.Sets;

import org.apache.jackrabbit.oak.api.PropertyValue;
import org.apache.jackrabbit.oak.plugins.index.aggregate.NodeAggregator;
import org.apache.jackrabbit.oak.plugins.index.lucene.util.MoreLikeThisHelper;
import org.apache.jackrabbit.oak.query.QueryEngineSettings;
import org.apache.jackrabbit.oak.query.QueryImpl;
import org.apache.jackrabbit.oak.query.fulltext.FullTextAnd;
import org.apache.jackrabbit.oak.query.fulltext.FullTextExpression;
import org.apache.jackrabbit.oak.query.fulltext.FullTextOr;
import org.apache.jackrabbit.oak.query.fulltext.FullTextTerm;
import org.apache.jackrabbit.oak.query.fulltext.FullTextVisitor;
import org.apache.jackrabbit.oak.spi.query.Cursor;
import org.apache.jackrabbit.oak.spi.query.Cursors.PathCursor;
import org.apache.jackrabbit.oak.spi.query.Filter;
import org.apache.jackrabbit.oak.spi.query.Filter.PropertyRestriction;
import org.apache.jackrabbit.oak.spi.query.IndexRow;
import org.apache.jackrabbit.oak.spi.query.PropertyValues;
import org.apache.jackrabbit.oak.spi.query.QueryIndex;
import org.apache.jackrabbit.oak.spi.query.QueryIndex.FulltextQueryIndex;
import org.apache.jackrabbit.oak.spi.state.NodeState;
import org.apache.lucene.analysis.Analyzer;
import org.apache.lucene.analysis.TokenStream;
import org.apache.lucene.analysis.tokenattributes.CharTermAttribute;
import org.apache.lucene.analysis.tokenattributes.OffsetAttribute;
import org.apache.lucene.index.FieldInfo;
import org.apache.lucene.index.IndexReader;
import org.apache.lucene.index.MultiFields;
import org.apache.lucene.index.StoredFieldVisitor;
import org.apache.lucene.index.Term;
import org.apache.lucene.index.Terms;
import org.apache.lucene.index.TermsEnum;
import org.apache.lucene.queryparser.classic.ParseException;
import org.apache.lucene.queryparser.classic.QueryParser;
import org.apache.lucene.search.BooleanClause;
import org.apache.lucene.search.BooleanQuery;
import org.apache.lucene.search.IndexSearcher;
import org.apache.lucene.search.MatchAllDocsQuery;
import org.apache.lucene.search.MultiPhraseQuery;
import org.apache.lucene.search.PhraseQuery;
import org.apache.lucene.search.PrefixQuery;
import org.apache.lucene.search.Query;
import org.apache.lucene.search.ScoreDoc;
import org.apache.lucene.search.TermQuery;
import org.apache.lucene.search.TermRangeQuery;
import org.apache.lucene.search.TopDocs;
import org.apache.lucene.search.WildcardQuery;
import org.apache.lucene.util.BytesRef;
import org.apache.lucene.util.automaton.Automaton;
import org.apache.lucene.util.automaton.CompiledAutomaton;
import org.slf4j.Logger;
import org.slf4j.LoggerFactory;

/**
 * Provides a QueryIndex that does lookups against a Lucene-based index
 *
 * <p>
 * To define a lucene index on a subtree you have to add an
 * <code>oak:index<code> node.
 *
 * Under it follows the index definition node that:
 * <ul>
 * <li>must be of type <code>oak:QueryIndexDefinition</code></li>
 * <li>must have the <code>type</code> property set to <b><code>lucene</code></b></li>
 * <li>must have the <code>async</code> property set to <b><code>async</code></b></li>
 * </b></li>
 * </ul>
 * </p>
 * <p>
 * Optionally you can add
 * <ul>
 * <li>what subset of property types to be included in the index via the <code>includePropertyTypes<code> property</li>
 * <li>a blacklist of property names: what property to be excluded from the index via the <code>excludePropertyNames<code> property</li>
 * <li>the <code>reindex<code> flag which when set to <code>true<code>, triggers a full content re-index.</li>
 * </ul>
 * </p>
 * <pre>
 * <code>
 * {
 *     NodeBuilder index = root.child("oak:index");
 *     index.child("lucene")
 *         .setProperty("jcr:primaryType", "oak:QueryIndexDefinition", Type.NAME)
 *         .setProperty("type", "lucene")
 *         .setProperty("async", "async")
 *         .setProperty("reindex", "true");
 * }
 * </code>
 * </pre>
 *
 * @see QueryIndex
 *
 */
public class LuceneIndex implements FulltextQueryIndex {

    private static final Logger LOG = LoggerFactory
            .getLogger(LuceneIndex.class);
    public static final String NATIVE_QUERY_FUNCTION = "native*lucene";

    /**
     * Batch size for fetching results from Lucene queries.
     */
    static final int LUCENE_QUERY_BATCH_SIZE = 50;

    private final IndexTracker tracker;

    private final Analyzer analyzer;

    private final NodeAggregator aggregator;

    public LuceneIndex(
            IndexTracker tracker, Analyzer analyzer,
            NodeAggregator aggregator) {
        this.tracker = tracker;
        this.analyzer = analyzer;
        this.aggregator = aggregator;
    }

    @Override
    public String getIndexName() {
        return "lucene";
    }

    @Override
    public double getCost(Filter filter, NodeState root) {
<<<<<<< HEAD
        IndexNode index = tracker.acquireIndexNode("/");
        if (index == null) { // unusable index
=======
        if (tracker.getIndexNode("/") == null) {
            // unusable index
>>>>>>> b6b6f2bb
            return Double.POSITIVE_INFINITY;
        }
        try {
            FullTextExpression ft = filter.getFullTextConstraint();
            if (ft == null) {
                // no full-text condition: don't use this index,
                // as there might be a better one
                return Double.POSITIVE_INFINITY;
            }
            Set<String> relPaths = getRelativePaths(ft);
            if (relPaths.size() > 1) {
                LOG.warn("More than one relative parent for query " + filter.getQueryStatement());
                // there are multiple "parents", as in
                // "contains(a/x, 'hello') and contains(b/x, 'world')"
                return new MultiLuceneIndex(filter, root, relPaths).getCost();
            }
            String parent = relPaths.iterator().next();
            if (parent.isEmpty()) {
                // no relative properties
                return 10;
            }
            // all relative properties have the same "parent", as in
            // "contains(a/x, 'hello') and contains(a/y, 'world')" or
            // "contains(a/x, 'hello') or contains(a/*, 'world')"
            // TODO: proper cost calculation
            // we assume this will cause more read operations,
            // as we need to read the node and then the parent
            return 15;
        } finally {
            index.release();
        }
    }

    /**
     * Get the set of relative paths of a full-text condition. For example, for
     * the condition "contains(a/b, 'hello') and contains(c/d, 'world'), the set
     * { "a", "c" } is returned. If there are no relative properties, then one
     * entry is returned (the empty string). If there is no expression, then an
     * empty set is returned.
     *
     * @param ft the full-text expression
     * @return the set of relative paths (possibly empty)
     */
    private static Set<String> getRelativePaths(FullTextExpression ft) {
        if (ft == null) {
            // there might be no full-text constraint when using the
            // LowCostLuceneIndexProvider which is used for testing
            // TODO if the LowCostLuceneIndexProvider is removed, we should do
            // the following instead:

            // throw new
            // IllegalStateException("Lucene index is used even when no full-text conditions are used for filter "
            // + filter);

            return Collections.emptySet();
        }
        final HashSet<String> relPaths = new HashSet<String>();
        ft.accept(new FullTextVisitor.FullTextVisitorBase() {

            @Override
            public boolean visit(FullTextTerm term) {
                String p = term.getPropertyName();
                if (p == null) {
                    relPaths.add("");
                } else if (p.startsWith("../") || p.startsWith("./")) {
                    throw new IllegalArgumentException("Relative parent is not supported:" + p);
                } else if (getDepth(p) > 1) {
                    String parent = getParentPath(p);
                    relPaths.add(parent);
                } else {
                    relPaths.add("");
                }
                return true;
            }
        });
        return relPaths;
    }

    @Override
    public String getPlan(Filter filter, NodeState root) {
<<<<<<< HEAD
        IndexNode index = tracker.acquireIndexNode("/");
        checkState(index != null, "The Lucene index is not available");
        try {
            FullTextExpression ft = filter.getFullTextConstraint();
            Set<String> relPaths = getRelativePaths(ft);
            if (relPaths.size() > 1) {
                return new MultiLuceneIndex(filter, root, relPaths).getPlan();
            }
            String parent = relPaths.size() == 0 ? "" : relPaths.iterator().next();
            // we only restrict non-full-text conditions if there is
            // no relative property in the full-text constraint
            boolean nonFullTextConstraints = parent.isEmpty();
            String plan = getQuery(filter, null, nonFullTextConstraints, analyzer, index.getDefinition()) + " ft:(" + ft + ")";
            if (!parent.isEmpty()) {
                plan += " parent:" + parent;
            }
            return plan;
        } finally {
            index.release();
=======
        IndexNode index = tracker.getIndexNode("/");
        checkState(index != null, "The Lucene index is not available");

        FullTextExpression ft = filter.getFullTextConstraint();
        Set<String> relPaths = getRelativePaths(ft);
        if (relPaths.size() > 1) {
            return new MultiLuceneIndex(filter, root, relPaths).getPlan();
        }
        String parent = relPaths.size() == 0 ? "" : relPaths.iterator().next();
        // we only restrict non-full-text conditions if there is
        // no relative property in the full-text constraint
        boolean nonFullTextConstraints = parent.isEmpty();
        String plan = getQuery(filter, null, nonFullTextConstraints, analyzer, index.getDefinition()) + " ft:(" + ft + ")";
        if (!parent.isEmpty()) {
            plan += " parent:" + parent;
>>>>>>> b6b6f2bb
        }
    }

    @Override
    public Cursor query(final Filter filter, final NodeState root) {
<<<<<<< HEAD
=======
        final IndexNode index = tracker.getIndexNode("/");
        checkState(index != null, "The Lucene index is not available");

>>>>>>> b6b6f2bb
        FullTextExpression ft = filter.getFullTextConstraint();
        Set<String> relPaths = getRelativePaths(ft);
        if (relPaths.size() > 1) {
            return new MultiLuceneIndex(filter, root, relPaths).query();
        }
<<<<<<< HEAD

=======
>>>>>>> b6b6f2bb
        final String parent = relPaths.size() == 0 ? "" : relPaths.iterator().next();
        // we only restrict non-full-text conditions if there is
        // no relative property in the full-text constraint
        final boolean nonFullTextConstraints = parent.isEmpty();
        final int parentDepth = getDepth(parent);
        QueryEngineSettings settings = filter.getQueryEngineSettings();
        Iterator<LuceneResultRow> itr = new AbstractIterator<LuceneResultRow>() {
            private final Deque<LuceneResultRow> queue = Queues.newArrayDeque();
            private final Set<String> seenPaths = Sets.newHashSet();
            private ScoreDoc lastDoc;

            @Override
            protected LuceneResultRow computeNext() {
                while (!queue.isEmpty() || loadDocs()) {
                    return queue.remove();
                }
                return endOfData();
            }

            private LuceneResultRow convertToRow(ScoreDoc doc, IndexSearcher searcher) throws IOException {
                IndexReader reader = searcher.getIndexReader();
                PathStoredFieldVisitor visitor = new PathStoredFieldVisitor();
                reader.document(doc.doc, visitor);
                String path = visitor.getPath();
                if (path != null) {
                    if ("".equals(path)) {
                        path = "/";
                    }
                    if (!parent.isEmpty()) {
                        // TODO OAK-828 this breaks node aggregation
                        // get the base path
                        // ensure the path ends with the given
                        // relative path
                        // if (!path.endsWith("/" + parent)) {
                        // continue;
                        // }
                        path = getAncestorPath(path, parentDepth);
                        // avoid duplicate entries
                        if (seenPaths.contains(path)) {
                            return null;
                        }
                        seenPaths.add(path);
                    }

                    return new LuceneResultRow(path, doc.score);
                }
                return null;
            }

            /**
             * Loads the lucene documents in batches
             * @return true if any document is loaded
             */
            private boolean loadDocs() {
<<<<<<< HEAD
                ScoreDoc lastDocToRecord = null;

                IndexNode indexNode = tracker.acquireIndexNode("/");
                checkState(indexNode != null);
                try {
                    IndexSearcher searcher = indexNode.getSearcher();
                    Query query = getQuery(filter, searcher.getIndexReader(),
                            nonFullTextConstraints, analyzer, indexNode.getDefinition());
=======
                IndexNode indexNode = null;
                IndexSearcher searcher = null;
                ScoreDoc lastDocToRecord = null;
                try {
                    indexNode = acquire();
                    searcher = indexNode.acquireSearcher();
                    Query query = getQuery(filter, searcher.getIndexReader(),
                            nonFullTextConstraints, analyzer, index.getDefinition());
>>>>>>> b6b6f2bb
                    TopDocs docs;
                    if (lastDoc != null) {
                        docs = searcher.searchAfter(lastDoc, query, LUCENE_QUERY_BATCH_SIZE);
                    } else {
                        docs = searcher.search(query, LUCENE_QUERY_BATCH_SIZE);
                    }

                    for (ScoreDoc doc : docs.scoreDocs) {
                        LuceneResultRow row = convertToRow(doc, searcher);
                        if(row != null) {
                            queue.add(row);
                        }
                        lastDocToRecord = doc;
                    }
                } catch (IOException e) {
                    LOG.warn("query via {} failed.", LuceneIndex.this, e);
                } finally {
<<<<<<< HEAD
                    indexNode.release();
                }

                if (lastDocToRecord != null) {
                    this.lastDoc = lastDocToRecord;
                }

                return !queue.isEmpty();
            }
=======
                    release(indexNode, searcher);
                }
                if (lastDocToRecord != null) {
                    this.lastDoc = lastDocToRecord;
                }
                return !queue.isEmpty();
            }

            private IndexNode acquire() {
                return tracker.getIndexNode("/");
            }

            private void release(IndexNode indexNode, IndexSearcher searcher){
                try {
                    if(searcher != null){
                        indexNode.releaseSearcher();
                    }
                } catch (IOException e) {
                    LOG.warn("Error occurred while releasing/closing the " +
                            "IndexSearcher", e);
                }
            }
>>>>>>> b6b6f2bb
        };
        return new LucenePathCursor(itr, settings);
    }

    /**
     * Get the Lucene query for the given filter.
     *
     * @param filter the filter, including full-text constraint
     * @param reader the Lucene reader
     * @param nonFullTextConstraints whether non-full-text constraints (such a
     *            path, node type, and so on) should be added to the Lucene
     *            query
     * @param analyzer the Lucene analyzer used for building the fulltext query
     * @param indexDefinition nodestate that contains the index definition
     * @return the Lucene query
     */
    private static Query getQuery(Filter filter, IndexReader reader,
            boolean nonFullTextConstraints, Analyzer analyzer, NodeState indexDefinition) {
        List<Query> qs = new ArrayList<Query>();
        FullTextExpression ft = filter.getFullTextConstraint();
        if (ft == null) {
            // there might be no full-text constraint
            // when using the LowCostLuceneIndexProvider
            // which is used for testing
        } else {
            qs.add(getFullTextQuery(ft, analyzer, reader));
        }
        PropertyRestriction pr = filter.getPropertyRestriction(NATIVE_QUERY_FUNCTION);
        if (pr != null) {
            String query = String.valueOf(pr.first.getValue(pr.first.getType()));
            QueryParser queryParser = new QueryParser(VERSION, "", analyzer);
            if (query.startsWith("mlt?")) {
                String mltQueryString = query.replace("mlt?", "");
                if (reader != null) {
                    Query moreLikeThis = MoreLikeThisHelper.getMoreLikeThis(reader, analyzer, mltQueryString);
                    if (moreLikeThis != null) {
                        qs.add(moreLikeThis);
                    }
                }
            }
            else {
                try {
                    qs.add(queryParser.parse(query));
                } catch (ParseException e) {
                    throw new RuntimeException(e);
                }
            }
        } else if (nonFullTextConstraints) {
            addNonFullTextConstraints(qs, filter, reader, analyzer,
                    indexDefinition);
        }
        if (qs.size() == 0) {
            return new MatchAllDocsQuery();
        }
        if (qs.size() == 1) {
            return qs.get(0);
        }
        BooleanQuery bq = new BooleanQuery();
        for (Query q : qs) {
            bq.add(q, MUST);
        }
        return bq;
    }

    private static void addNonFullTextConstraints(List<Query> qs,
            Filter filter, IndexReader reader, Analyzer analyzer, NodeState indexDefinition) {
        if (!filter.matchesAllTypes()) {
            addNodeTypeConstraints(qs, filter);
        }

        String path = filter.getPath();
        switch (filter.getPathRestriction()) {
        case ALL_CHILDREN:
            if ("/".equals(path)) {
                break;
            }
            if (!path.endsWith("/")) {
                path += "/";
            }
            qs.add(new PrefixQuery(newPathTerm(path)));
            break;
        case DIRECT_CHILDREN:
            if (!path.endsWith("/")) {
                path += "/";
            }
            qs.add(new PrefixQuery(newPathTerm(path)));
            break;
        case EXACT:
            qs.add(new TermQuery(newPathTerm(path)));
            break;
        case PARENT:
            if (denotesRoot(path)) {
                // there's no parent of the root node
                // we add a path that can not possibly occur because there
                // is no way to say "match no documents" in Lucene
                qs.add(new TermQuery(new Term(FieldNames.PATH, "///")));
            } else {
                qs.add(new TermQuery(newPathTerm(getParentPath(path))));
            }
            break;
        case NO_RESTRICTION:
            break;
        }

        for (PropertyRestriction pr : filter.getPropertyRestrictions()) {

            if (pr.first == null && pr.last == null) {
                // ignore property existence checks, Lucene can't to 'property
                // is not null' queries (OAK-1208)
                continue;
            }

            // check excluded properties and types
            if (isExcludedProperty(pr, indexDefinition)) {
                continue;
            }

            String name = pr.propertyName;
            if ("rep:excerpt".equals(name)) {
                continue;
            }
            if (JCR_PRIMARYTYPE.equals(name)) {
                continue;
            }

            if (skipTokenization(name)) {
                qs.add(new TermQuery(new Term(name, pr.first
                        .getValue(STRING))));
                continue;
            }

            String first = null;
            String last = null;
            boolean isLike = pr.isLike;

            // TODO what to do with escaped tokens?
            if (pr.first != null) {
                first = pr.first.getValue(STRING);
                first = first.replace("\\", "");
            }
            if (pr.last != null) {
                last = pr.last.getValue(STRING);
                last = last.replace("\\", "");
            }

            if (isLike) {
                first = first.replace('%', WildcardQuery.WILDCARD_STRING);
                first = first.replace('_', WildcardQuery.WILDCARD_CHAR);

                int indexOfWS = first.indexOf(WildcardQuery.WILDCARD_STRING);
                int indexOfWC = first.indexOf(WildcardQuery.WILDCARD_CHAR);
                int len = first.length();

                if (indexOfWS == len || indexOfWC == len) {
                    // remove trailing "*" for prefixquery
                    first = first.substring(0, first.length() - 1);
                    if (JCR_PATH.equals(name)) {
                        qs.add(new PrefixQuery(newPathTerm(first)));
                    } else {
                        qs.add(new PrefixQuery(new Term(name, first)));
                    }
                } else {
                    if (JCR_PATH.equals(name)) {
                        qs.add(new WildcardQuery(newPathTerm(first)));
                    } else {
                        qs.add(new WildcardQuery(new Term(name, first)));
                    }
                }
                continue;
            }

            if (first != null && first.equals(last) && pr.firstIncluding
                    && pr.lastIncluding) {
                if (JCR_PATH.equals(name)) {
                    qs.add(new TermQuery(newPathTerm(first)));
                } else {
                    if ("*".equals(name)) {
                        addReferenceConstraint(first, qs, reader);
                    } else {
                        for (String t : tokenize(first, analyzer)) {
                            qs.add(new TermQuery(new Term(name, t)));
                        }
                    }
                }
                continue;
            }

            first = tokenizeAndPoll(first, analyzer);
            last = tokenizeAndPoll(last, analyzer);
            qs.add(TermRangeQuery.newStringRange(name, first, last,
                    pr.firstIncluding, pr.lastIncluding));
        }
    }

    private static String tokenizeAndPoll(String token, Analyzer analyzer){
        if (token != null) {
            List<String> tokens = tokenize(token, analyzer);
            if (!tokens.isEmpty()) {
                token = tokens.get(0);
            }
        }
        return token;
    }

    private static boolean isExcludedProperty(PropertyRestriction pr,
            NodeState definition) {
        String name = pr.propertyName;
        if (name.contains("/")) {
            // lucene cannot handle child-level property restrictions
            return true;
        }

        // check name
        for (String e : definition.getStrings(EXCLUDE_PROPERTY_NAMES)) {
            if (e.equalsIgnoreCase(name)) {
                return true;
            }
        }

        // check type
        Integer type = null;
        if (pr.first != null) {
            type = pr.first.getType().tag();
        } else if (pr.last != null) {
            type = pr.last.getType().tag();
        } else if (pr.list != null && !pr.list.isEmpty()) {
            type = pr.list.get(0).getType().tag();
        }
        if (type != null) {
            boolean isIn = false;
            for (String e : definition.getStrings(INCLUDE_PROPERTY_TYPES)) {
                if (PropertyType.valueFromName(e) == type) {
                    isIn = true;
                }
            }
            if (!isIn) {
                return true;
            }
        }
        return false;
    }

    private static void addReferenceConstraint(String uuid, List<Query> qs,
            IndexReader reader) {
        if (reader == null) {
            // getPlan call
            qs.add(new TermQuery(new Term("*", uuid)));
            return;
        }

        // reference query
        BooleanQuery bq = new BooleanQuery();
        Collection<String> fields = MultiFields.getIndexedFields(reader);
        for (String f : fields) {
            bq.add(new TermQuery(new Term(f, uuid)), SHOULD);
        }
        qs.add(bq);
    }

    private static void addNodeTypeConstraints(List<Query> qs, Filter filter) {
        BooleanQuery bq = new BooleanQuery();
        for (String type : filter.getPrimaryTypes()) {
            bq.add(new TermQuery(new Term(JCR_PRIMARYTYPE, type)), SHOULD);
        }
        for (String type : filter.getMixinTypes()) {
            bq.add(new TermQuery(new Term(JCR_MIXINTYPES, type)), SHOULD);
        }
        qs.add(bq);
    }

    static Query getFullTextQuery(FullTextExpression ft, final Analyzer analyzer, final IndexReader reader) {
        // a reference to the query, so it can be set in the visitor
        // (a "non-local return")
        final AtomicReference<Query> result = new AtomicReference<Query>();
        ft.accept(new FullTextVisitor() {

            @Override
            public boolean visit(FullTextOr or) {
                BooleanQuery q = new BooleanQuery();
                for (FullTextExpression e : or.list) {
                    Query x = getFullTextQuery(e, analyzer, reader);
                    q.add(x, SHOULD);
                }
                result.set(q);
                return true;
            }

            @Override
            public boolean visit(FullTextAnd and) {
                BooleanQuery q = new BooleanQuery();
                for (FullTextExpression e : and.list) {
                    Query x = getFullTextQuery(e, analyzer, reader);
                    // Lucene can't deal with "must(must_not(x))"
                    if (x instanceof BooleanQuery) {
                        BooleanQuery bq = (BooleanQuery) x;
                        for (BooleanClause c : bq.clauses()) {
                            q.add(c);
                        }
                    } else {
                        q.add(x, MUST);
                    }
                }
                result.set(q);
                return true;
            }

            @Override
            public boolean visit(FullTextTerm term) {
                String p = term.getPropertyName();
                if (p != null && p.indexOf('/') >= 0) {
                    p = getName(p);
                }
                Query q = tokenToQuery(term.getText(), p, analyzer, reader);
                if (q == null) {
                    return false;
                }
                String boost = term.getBoost();
                if (boost != null) {
                    q.setBoost(Float.parseFloat(boost));
                }
                if (term.isNot()) {
                    BooleanQuery bq = new BooleanQuery();
                    bq.add(q, MUST_NOT);
                    result.set(bq);
                } else {
                    result.set(q);
                }
                return true;
            }
        });
        return result.get();
    }

    static Query tokenToQuery(String text, String fieldName, Analyzer analyzer, IndexReader reader) {
        if (analyzer == null) {
            return null;
        }
        List<String> tokens = tokenize(text, analyzer);

        if (tokens.isEmpty()) {
            // TODO what should be returned in the case there are no tokens?
            return new BooleanQuery();
        }
        if (tokens.size() == 1) {
            String token = tokens.iterator().next();
            if (hasFulltextToken(token)) {
                return new WildcardQuery(newFulltextTerm(token, fieldName));
            } else {
                return new TermQuery(newFulltextTerm(token, fieldName));
            }
        } else {
            if (hasFulltextToken(tokens)) {
                MultiPhraseQuery mpq = new MultiPhraseQuery();
                for(String token: tokens){
                    if (hasFulltextToken(token)) {
                        Term[] terms = extractMatchingTokens(reader, fieldName, token);
                        if (terms != null && terms.length > 0) {
                            mpq.add(terms);
                        }
                    } else {
                        mpq.add(newFulltextTerm(token, fieldName));
                    }
                }
                return mpq;
            } else {
                PhraseQuery pq = new PhraseQuery();
                for (String t : tokens) {
                    pq.add(newFulltextTerm(t, fieldName));
                }
                return pq;
            }
        }
    }

    private static Term[] extractMatchingTokens(IndexReader reader, String fieldName, String token) {
        if (reader == null) {
            // getPlan call
            return null;
        }

        try {
            List<Term> terms = new ArrayList<Term>();
            Term onTerm = newFulltextTerm(token, fieldName);
            Terms t = MultiFields.getTerms(reader, onTerm.field());
            Automaton a = WildcardQuery.toAutomaton(onTerm);
            CompiledAutomaton ca = new CompiledAutomaton(a);
            TermsEnum te = ca.getTermsEnum(t);
            BytesRef text;
            while ((text = te.next()) != null) {
                terms.add(newFulltextTerm(text.utf8ToString(), fieldName));
            }
            return terms.toArray(new Term[terms.size()]);
        } catch (IOException e) {
            LOG.error("Building fulltext query failed", e.getMessage());
            return null;
        }
    }

    private static boolean hasFulltextToken(List<String> tokens) {
        for (String token : tokens) {
            if (hasFulltextToken(token)) {
                return true;
            }
        }
        return false;
    }

    private static boolean hasFulltextToken(String token) {
        for (char c : fulltextTokens) {
            if (token.indexOf(c) != -1) {
                return true;
            }
        }
        return false;
    }

    private static char[] fulltextTokens = new char[] { '*', '?' };

    /**
     * Tries to merge back tokens that are split on relevant fulltext query
     * wildcards ('*' or '?')
     *
     *
     * @param text
     * @param analyzer
     * @return
     */
    static List<String> tokenize(String text, Analyzer analyzer) {
        List<String> tokens = new ArrayList<String>();
        TokenStream stream = null;
        try {
            stream = analyzer.tokenStream(FieldNames.FULLTEXT,
                    new StringReader(text));
            CharTermAttribute termAtt = stream
                    .addAttribute(CharTermAttribute.class);
            OffsetAttribute offsetAtt = stream
                    .addAttribute(OffsetAttribute.class);
            // TypeAttribute type = stream.addAttribute(TypeAttribute.class);

            stream.reset();

            int poz = 0;
            boolean hasFulltextToken = false;
            StringBuilder token = new StringBuilder();
            while (stream.incrementToken()) {
                String term = termAtt.toString();
                int start = offsetAtt.startOffset();
                int end = offsetAtt.endOffset();
                if (start > poz) {
                    for (int i = poz; i < start; i++) {
                        for (char c : fulltextTokens) {
                            if (c == text.charAt(i)) {
                                token.append(c);
                                hasFulltextToken = true;
                            }
                        }
                    }
                }
                poz = end;
                if (hasFulltextToken) {
                    token.append(term);
                    hasFulltextToken = false;
                } else {
                    if (token.length() > 0) {
                        tokens.add(token.toString());
                    }
                    token = new StringBuilder();
                    token.append(term);
                }
            }
            // consume to the end of the string
            if (poz < text.length()) {
                for (int i = poz; i < text.length(); i++) {
                    for (char c : fulltextTokens) {
                        if (c == text.charAt(i)) {
                            token.append(c);
                        }
                    }
                }
            }
            if (token.length() > 0) {
                tokens.add(token.toString());
            }
            stream.end();
        } catch (IOException e) {
            LOG.error("Building fulltext query failed", e.getMessage());
            return null;
        } finally {
            try {
                if (stream != null) {
                    stream.close();
                }
            } catch (IOException e) {
                // ignore
            }
        }
        return tokens;
    }

    @Override
    public NodeAggregator getNodeAggregator() {
        return aggregator;
    }
    
    static class LuceneResultRow {
        final String path;
        final double score;

        LuceneResultRow(String path, double score) {
            this.path = path;
            this.score = score;
        }

        @Override
        public String toString() {
            return String.format("%s (%1.2f)", path, score);
        }
    }
    
    /**
     * A cursor over Lucene results. The result includes the path,
     * and the jcr:score pseudo-property as returned by Lucene.
     */
    static class LucenePathCursor implements Cursor {
        
        private final Cursor pathCursor;
        LuceneResultRow currentRow;
        
        LucenePathCursor(final Iterator<LuceneResultRow> it, QueryEngineSettings settings) {
            Iterator<String> pathIterator = new Iterator<String>() {

                @Override
                public boolean hasNext() {
                    return it.hasNext();
                }

                @Override
                public String next() {
                    currentRow = it.next(); 
                    return currentRow.path;
                }

                @Override
                public void remove() {
                    it.remove();
                }
                
            };
            pathCursor = new PathCursor(pathIterator, true, settings);
        }
        

        @Override
        public boolean hasNext() {
            return pathCursor.hasNext();
        }

        @Override
        public void remove() {
            pathCursor.remove();
        }

        @Override
        public IndexRow next() {
            final IndexRow pathRow = pathCursor.next();
            return new IndexRow() {

                @Override
                public String getPath() {
                    return pathRow.getPath();
                }

                @Override
                public PropertyValue getValue(String columnName) {
                    // overlay the score
                    if (QueryImpl.JCR_SCORE.equals(columnName)) {
                        return PropertyValues.newDouble(currentRow.score);
                    }
                    return pathRow.getValue(columnName);
                }
                
            };
        }
    }

    private static class PathStoredFieldVisitor extends StoredFieldVisitor {

        private String path;
        private boolean pathVisited;

        @Override
        public Status needsField(FieldInfo fieldInfo) throws IOException {
            if (PATH.equals(fieldInfo.name)) {
                return Status.YES;
            }
            return pathVisited ? Status.STOP : Status.NO;
        }

        @Override
        public void stringField(FieldInfo fieldInfo, String value)
                throws IOException {
            if (PATH.equals(fieldInfo.name)) {
                path = value;
                pathVisited = true;
            }
        }

        public String getPath() {
            return path;
        }
    }

}<|MERGE_RESOLUTION|>--- conflicted
+++ resolved
@@ -177,44 +177,35 @@
 
     @Override
     public double getCost(Filter filter, NodeState root) {
-<<<<<<< HEAD
-        IndexNode index = tracker.acquireIndexNode("/");
-        if (index == null) { // unusable index
-=======
         if (tracker.getIndexNode("/") == null) {
             // unusable index
->>>>>>> b6b6f2bb
             return Double.POSITIVE_INFINITY;
         }
-        try {
-            FullTextExpression ft = filter.getFullTextConstraint();
-            if (ft == null) {
-                // no full-text condition: don't use this index,
-                // as there might be a better one
-                return Double.POSITIVE_INFINITY;
-            }
-            Set<String> relPaths = getRelativePaths(ft);
-            if (relPaths.size() > 1) {
-                LOG.warn("More than one relative parent for query " + filter.getQueryStatement());
-                // there are multiple "parents", as in
-                // "contains(a/x, 'hello') and contains(b/x, 'world')"
-                return new MultiLuceneIndex(filter, root, relPaths).getCost();
-            }
-            String parent = relPaths.iterator().next();
-            if (parent.isEmpty()) {
-                // no relative properties
-                return 10;
-            }
-            // all relative properties have the same "parent", as in
-            // "contains(a/x, 'hello') and contains(a/y, 'world')" or
-            // "contains(a/x, 'hello') or contains(a/*, 'world')"
-            // TODO: proper cost calculation
-            // we assume this will cause more read operations,
-            // as we need to read the node and then the parent
-            return 15;
-        } finally {
-            index.release();
-        }
+        FullTextExpression ft = filter.getFullTextConstraint();
+        if (ft == null) {
+            // no full-text condition: don't use this index,
+            // as there might be a better one
+            return Double.POSITIVE_INFINITY;
+        }
+        Set<String> relPaths = getRelativePaths(ft);
+        if (relPaths.size() > 1) {
+            LOG.warn("More than one relative parent for query " + filter.getQueryStatement());
+            // there are multiple "parents", as in
+            // "contains(a/x, 'hello') and contains(b/x, 'world')"
+            return new MultiLuceneIndex(filter, root, relPaths).getCost();
+        }
+        String parent = relPaths.iterator().next();
+        if (parent.isEmpty()) {
+            // no relative properties
+            return 10;
+        }
+        // all relative properties have the same "parent", as in
+        // "contains(a/x, 'hello') and contains(a/y, 'world')" or
+        // "contains(a/x, 'hello') or contains(a/*, 'world')"
+        // TODO: proper cost calculation
+        // we assume this will cause more read operations,
+        // as we need to read the node and then the parent
+        return 15;
     }
 
     /**
@@ -264,27 +255,6 @@
 
     @Override
     public String getPlan(Filter filter, NodeState root) {
-<<<<<<< HEAD
-        IndexNode index = tracker.acquireIndexNode("/");
-        checkState(index != null, "The Lucene index is not available");
-        try {
-            FullTextExpression ft = filter.getFullTextConstraint();
-            Set<String> relPaths = getRelativePaths(ft);
-            if (relPaths.size() > 1) {
-                return new MultiLuceneIndex(filter, root, relPaths).getPlan();
-            }
-            String parent = relPaths.size() == 0 ? "" : relPaths.iterator().next();
-            // we only restrict non-full-text conditions if there is
-            // no relative property in the full-text constraint
-            boolean nonFullTextConstraints = parent.isEmpty();
-            String plan = getQuery(filter, null, nonFullTextConstraints, analyzer, index.getDefinition()) + " ft:(" + ft + ")";
-            if (!parent.isEmpty()) {
-                plan += " parent:" + parent;
-            }
-            return plan;
-        } finally {
-            index.release();
-=======
         IndexNode index = tracker.getIndexNode("/");
         checkState(index != null, "The Lucene index is not available");
 
@@ -300,27 +270,20 @@
         String plan = getQuery(filter, null, nonFullTextConstraints, analyzer, index.getDefinition()) + " ft:(" + ft + ")";
         if (!parent.isEmpty()) {
             plan += " parent:" + parent;
->>>>>>> b6b6f2bb
-        }
+        }
+        return plan;
     }
 
     @Override
     public Cursor query(final Filter filter, final NodeState root) {
-<<<<<<< HEAD
-=======
         final IndexNode index = tracker.getIndexNode("/");
         checkState(index != null, "The Lucene index is not available");
 
->>>>>>> b6b6f2bb
         FullTextExpression ft = filter.getFullTextConstraint();
         Set<String> relPaths = getRelativePaths(ft);
         if (relPaths.size() > 1) {
             return new MultiLuceneIndex(filter, root, relPaths).query();
         }
-<<<<<<< HEAD
-
-=======
->>>>>>> b6b6f2bb
         final String parent = relPaths.size() == 0 ? "" : relPaths.iterator().next();
         // we only restrict non-full-text conditions if there is
         // no relative property in the full-text constraint
@@ -375,16 +338,6 @@
              * @return true if any document is loaded
              */
             private boolean loadDocs() {
-<<<<<<< HEAD
-                ScoreDoc lastDocToRecord = null;
-
-                IndexNode indexNode = tracker.acquireIndexNode("/");
-                checkState(indexNode != null);
-                try {
-                    IndexSearcher searcher = indexNode.getSearcher();
-                    Query query = getQuery(filter, searcher.getIndexReader(),
-                            nonFullTextConstraints, analyzer, indexNode.getDefinition());
-=======
                 IndexNode indexNode = null;
                 IndexSearcher searcher = null;
                 ScoreDoc lastDocToRecord = null;
@@ -393,7 +346,6 @@
                     searcher = indexNode.acquireSearcher();
                     Query query = getQuery(filter, searcher.getIndexReader(),
                             nonFullTextConstraints, analyzer, index.getDefinition());
->>>>>>> b6b6f2bb
                     TopDocs docs;
                     if (lastDoc != null) {
                         docs = searcher.searchAfter(lastDoc, query, LUCENE_QUERY_BATCH_SIZE);
@@ -411,17 +363,6 @@
                 } catch (IOException e) {
                     LOG.warn("query via {} failed.", LuceneIndex.this, e);
                 } finally {
-<<<<<<< HEAD
-                    indexNode.release();
-                }
-
-                if (lastDocToRecord != null) {
-                    this.lastDoc = lastDocToRecord;
-                }
-
-                return !queue.isEmpty();
-            }
-=======
                     release(indexNode, searcher);
                 }
                 if (lastDocToRecord != null) {
@@ -444,7 +385,6 @@
                             "IndexSearcher", e);
                 }
             }
->>>>>>> b6b6f2bb
         };
         return new LucenePathCursor(itr, settings);
     }
