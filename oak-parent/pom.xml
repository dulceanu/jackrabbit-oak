<?xml version="1.0" encoding="UTF-8"?>

<!--
   Licensed to the Apache Software Foundation (ASF) under one or more
   contributor license agreements.  See the NOTICE file distributed with
   this work for additional information regarding copyright ownership.
   The ASF licenses this file to You under the Apache License, Version 2.0
   (the "License"); you may not use this file except in compliance with
   the License.  You may obtain a copy of the License at

       http://www.apache.org/licenses/LICENSE-2.0

   Unless required by applicable law or agreed to in writing, software
   distributed under the License is distributed on an "AS IS" BASIS,
   WITHOUT WARRANTIES OR CONDITIONS OF ANY KIND, either express or implied.
   See the License for the specific language governing permissions and
   limitations under the License.
  -->

<project xmlns="http://maven.apache.org/POM/4.0.0" xmlns:xsi="http://www.w3.org/2001/XMLSchema-instance" xsi:schemaLocation="http://maven.apache.org/POM/4.0.0 http://maven.apache.org/maven-v4_0_0.xsd ">
  <modelVersion>4.0.0</modelVersion>

  <parent>
    <groupId>org.apache</groupId>
    <artifactId>apache</artifactId>
    <version>13</version>
    <relativePath />
  </parent>

  <groupId>org.apache.jackrabbit</groupId>
  <artifactId>oak-parent</artifactId>
  <name>Oak Parent POM</name>
<<<<<<< HEAD
  <version>1.1-SNAPSHOT</version>
=======
  <version>1.0.0</version>
>>>>>>> b6b6f2bb
  <packaging>pom</packaging>

  <properties>
    <test.opts.memory>-Xmx512m -XX:MaxPermSize=64m</test.opts.memory>
    <test.opts>${test.opts.memory} -XX:+HeapDumpOnOutOfMemoryError -Dupdate.limit=100 -Djava.awt.headless=true</test.opts>
    <skip.deployment>false</skip.deployment>
    <known.issues />
    <project.reporting.outputEncoding>
      ${project.build.sourceEncoding}
    </project.reporting.outputEncoding>
<<<<<<< HEAD
    <jackrabbit.version>2.8-SNAPSHOT</jackrabbit.version>
=======
    <jackrabbit.version>2.8.0</jackrabbit.version>
>>>>>>> b6b6f2bb
    <mongo.host>127.0.0.1</mongo.host>
    <mongo.port>27017</mongo.port>
    <mongo.db>MongoMKDB</mongo.db>
    <mongo.db2>MongoMKDB2</mongo.db2>
    <segment.db>SegmentMK</segment.db>
    <lucene.version>4.7.1</lucene.version>
    <!-- Note that we're using SLF4J API version 1.7 when compiling     -->
    <!-- core Oak components but more recent SLF4J and Logback versions -->
    <!-- when compiling and running test cases and the oak-run jar.     -->
    <!-- This way it's possible to use Oak also in environments that    -->
    <!-- only provide SLF4J version 1.7, while still using a more       -->
    <!-- recent version (if required) when we are in control the runtime environment. -->
    <slf4j.api.version>1.7.6</slf4j.api.version>
    <slf4j.version>1.7.6</slf4j.version> <!-- sync with logback version -->
    <logback.version>1.1.0</logback.version>
    <h2.version>1.3.176</h2.version>
  </properties>

  <issueManagement>
    <system>Jira</system>
    <url>http://issues.apache.org/jira/browse/OAK</url>
  </issueManagement>

  <url>http://jackrabbit.apache.org/</url>
  <inceptionYear>2012</inceptionYear>
  <description>
    The goal of the Oak effort within the Apache Jackrabbit™ project is
    to implement a scalable and performant hierarchical content repository
    for use as the foundation of modern world-class web sites and other
    demanding content applications.
  </description>

  <build>
    <pluginManagement>
      <plugins>
        <plugin>
          <artifactId>maven-compiler-plugin</artifactId>
          <configuration>
            <target>1.6</target>
            <source>1.6</source>
          </configuration>
        </plugin>
        <plugin>
          <artifactId>maven-javadoc-plugin</artifactId>
          <configuration>
            <source>1.6</source>
            <links>
              <link>http://docs.oracle.com/javase/6/docs/api/</link>
            </links>
          </configuration>
        </plugin>
        <plugin>
          <groupId>org.apache.felix</groupId>
          <artifactId>maven-bundle-plugin</artifactId>
          <version>2.4.0</version>
          <extensions>true</extensions>
          <inherited>true</inherited>
          <configuration>
            <obrRepository>NONE</obrRepository>
            <instructions>
              <Bundle-Category>oak</Bundle-Category>
              <Bundle-DocURL>
                http://jackrabbit.apache.org/oak/
              </Bundle-DocURL>
              <Bundle-Vendor>The Apache Software Foundation</Bundle-Vendor>
            </instructions>
          </configuration>
        </plugin>
        <plugin>
          <groupId>org.apache.felix</groupId>
          <artifactId>maven-scr-plugin</artifactId>
          <version>1.16.0</version>
          <executions>
            <execution>
              <id>generate-scr-scrdescriptor</id>
              <goals>
                <goal>scr</goal>
              </goals>
              <configuration>
                <properties>
                  <service.vendor>The Apache Software Foundation</service.vendor>
                </properties>
              </configuration>
            </execution>
          </executions>
        </plugin>
        <plugin>
          <artifactId>maven-deploy-plugin</artifactId>
          <configuration>
            <skip>${skip.deployment}</skip>
          </configuration>
        </plugin>
        <plugin>
          <artifactId>maven-release-plugin</artifactId>
          <configuration>
            <autoVersionSubmodules>true</autoVersionSubmodules>
          </configuration>
        </plugin>
        <plugin>
          <groupId>org.apache.rat</groupId>
          <artifactId>apache-rat-plugin</artifactId>
          <version>0.10</version>
        </plugin>
        <plugin>
          <artifactId>maven-surefire-plugin</artifactId>
          <configuration>
            <argLine>${test.opts}</argLine>
            <systemPropertyVariables>
              <known.issues>${known.issues}</known.issues>
              <mongo.host>${mongo.host}</mongo.host>
              <mongo.port>${mongo.port}</mongo.port>
              <mongo.db>${mongo.db}</mongo.db>
              <mongo.db2>${mongo.db2}</mongo.db2>
              <segment.db>${segment.db}</segment.db>
            </systemPropertyVariables>
            <redirectTestOutputToFile>true</redirectTestOutputToFile>
          </configuration>
        </plugin>
        <plugin>
          <artifactId>maven-failsafe-plugin</artifactId>
          <configuration>
            <argLine>${test.opts}</argLine>
            <systemPropertyVariables>
              <known.issues>${known.issues}</known.issues>
              <mongo.host>${mongo.host}</mongo.host>
              <mongo.port>${mongo.port}</mongo.port>
              <mongo.db>${mongo.db}</mongo.db>
              <mongo.db2>${mongo.db2}</mongo.db2>
            </systemPropertyVariables>
          </configuration>
        </plugin>
          <plugin>
            <artifactId>maven-checkstyle-plugin</artifactId>
            <version>2.11</version>
          </plugin>
          <plugin>
            <groupId>org.codehaus.mojo</groupId>
            <artifactId>findbugs-maven-plugin</artifactId>
            <version>2.5.3</version>
          </plugin>
        <!-- This plugin's configuration is used to store Eclipse m2e      -->
        <!-- settings only. It has no influence on the Maven build itself. -->
        <plugin>
          <groupId>org.eclipse.m2e</groupId>
          <artifactId>lifecycle-mapping</artifactId>
          <version>1.0.0</version>
          <configuration>
            <lifecycleMappingMetadata>
              <pluginExecutions>
                <pluginExecution>
                  <pluginExecutionFilter>
                    <groupId>org.apache.felix</groupId>
                    <artifactId>maven-scr-plugin</artifactId>
                    <versionRange>[1.7.4,)</versionRange>
                    <goals>
                      <goal>scr</goal>
                    </goals>
                  </pluginExecutionFilter>
                  <action>
                    <execute />
                  </action>
                </pluginExecution>
                <pluginExecution>
                  <pluginExecutionFilter>
                    <groupId>org.codehaus.mojo</groupId>
                    <artifactId>build-helper-maven-plugin</artifactId>
                    <versionRange>[1.7,)</versionRange>
                    <goals>
                      <goal>reserve-network-port</goal>
                    </goals>
                  </pluginExecutionFilter>
                  <action>
                    <execute />
                  </action>
                </pluginExecution>
              </pluginExecutions>
            </lifecycleMappingMetadata>
          </configuration>
        </plugin>
        <plugin>
          <groupId>org.apache.maven.plugins</groupId>
          <artifactId>maven-site-plugin</artifactId>
          <version>3.3</version>
          <configuration>
            <generateReports>false</generateReports>
            <skip>true</skip>
            <skipDeploy>true</skipDeploy>
          </configuration>
          <dependencies>
            <dependency>
              <groupId>org.apache.maven.doxia</groupId>
              <artifactId>doxia-module-markdown</artifactId>
              <version>1.5</version>
            </dependency>
          </dependencies>
        </plugin>
        <plugin>
          <groupId>org.apache.maven.plugins</groupId>
          <artifactId>maven-scm-publish-plugin</artifactId>
          <version>1.0-beta-2</version>
        </plugin>
        <plugin>
          <groupId>org.apache.maven.plugins</groupId>
          <artifactId>maven-project-info-reports-plugin</artifactId>
          <version>2.4</version>
        </plugin>
      </plugins>
    </pluginManagement>
  </build>

  <reporting>
    <plugins>
      <plugin>
        <groupId>org.apache.maven.plugins</groupId>
        <artifactId>maven-project-info-reports-plugin</artifactId>
        <!--avoid child modules from inheriting anything from the apache parent pom -->
        <inherited>false</inherited>
      </plugin>
    </plugins>
  </reporting>

  <dependencyManagement>
    <dependencies>
      <dependency>
        <groupId>org.osgi</groupId>
        <artifactId>org.osgi.core</artifactId>
        <version>4.2.0</version>
      </dependency>
      <dependency>
        <groupId>org.osgi</groupId>
        <artifactId>org.osgi.compendium</artifactId>
        <version>4.2.0</version>
      </dependency>
      <dependency>
        <groupId>biz.aQute.bnd</groupId>
        <artifactId>bndlib</artifactId>
        <version>2.2.0</version>
      </dependency>
      <dependency>
        <groupId>org.apache.felix</groupId>
        <artifactId>org.apache.felix.scr.annotations</artifactId>
        <version>1.9.6</version>
      </dependency>
      <dependency>
        <groupId>com.google.code.findbugs</groupId>
        <artifactId>jsr305</artifactId>
        <version>2.0.0</version>
        <scope>provided</scope>
      </dependency>
      <dependency>
        <groupId>junit</groupId>
        <artifactId>junit</artifactId>
        <version>4.10</version>
      </dependency>
      <dependency>
        <groupId>org.mongodb</groupId>
        <artifactId>mongo-java-driver</artifactId>
        <version>2.11.3</version>
      </dependency>
      <dependency>
        <groupId>com.google.guava</groupId>
        <artifactId>guava</artifactId>
        <version>15.0</version>
      </dependency>
      <dependency>
        <groupId>org.easymock</groupId>
        <artifactId>easymock</artifactId>
        <version>3.1</version>
      </dependency>
      <dependency>
        <groupId>org.slf4j</groupId>
        <artifactId>slf4j-api</artifactId>
        <version>${slf4j.api.version}</version>
      </dependency>
      <dependency>
        <groupId>org.slf4j</groupId>
        <artifactId>slf4j-simple</artifactId>
        <version>${slf4j.version}</version>
      </dependency>
      <dependency>
        <groupId>org.slf4j</groupId>
        <artifactId>log4j-over-slf4j</artifactId>
        <version>${slf4j.version}</version>
      </dependency>
      <dependency>
        <groupId>org.slf4j</groupId>
        <artifactId>jcl-over-slf4j</artifactId>
        <version>${slf4j.version}</version>
      </dependency>
      <dependency>
        <groupId>org.slf4j</groupId>
        <artifactId>jul-to-slf4j</artifactId>
        <version>${slf4j.version}</version>
      </dependency>
      <dependency>
        <groupId>ch.qos.logback</groupId>
        <artifactId>logback-classic</artifactId>
        <version>${logback.version}</version>
      </dependency>
      <dependency>
        <groupId>org.apache.jclouds.provider</groupId>
        <artifactId>aws-s3</artifactId>
        <version>1.7.0</version>
      </dependency>
      
    </dependencies>
  </dependencyManagement>

  <profiles>
    <profile>
      <id>integrationTesting</id>
      <activation>
        <property>
          <name>env.OAK_INTEGRATION_TESTING</name>
        </property>
      </activation>
      <build>
        <plugins>
          <plugin>
            <artifactId>maven-failsafe-plugin</artifactId>
            <executions>
              <execution>
                <goals>
                  <goal>integration-test</goal>
                  <goal>verify</goal>
                </goals>
              </execution>
            </executions>
          </plugin>
        </plugins>
      </build>
    </profile>
    <profile>
      <id>pedantic</id>
      <build>
        <plugins>
          <plugin>
            <groupId>org.apache.rat</groupId>
            <artifactId>apache-rat-plugin</artifactId>
            <executions>
              <execution>
                <phase>verify</phase>
                <goals>
                  <goal>check</goal>
                </goals>
              </execution>
            </executions>
          </plugin>
          <plugin>
            <artifactId>maven-checkstyle-plugin</artifactId>
            <configuration>
              <failOnViolation>false</failOnViolation>
            </configuration>
            <executions>
              <execution>
                <goals>
                  <goal>check</goal>
                </goals>
              </execution>
            </executions>
          </plugin>
          <plugin>
            <groupId>org.codehaus.mojo</groupId>
            <artifactId>findbugs-maven-plugin</artifactId>
            <configuration>
              <failOnError>false</failOnError>
            </configuration>
            <executions>
              <execution>
                <goals>
                  <goal>check</goal>
                </goals>
              </execution>
            </executions>
          </plugin>
        </plugins>
      </build>
    </profile>
    <profile>
      <id>site-with-javadoc</id>
      <build>
        <plugins>
          <plugin>
            <groupId>org.apache.maven.plugins</groupId>
            <artifactId>maven-javadoc-plugin</artifactId>
            <executions>
              <execution>
                <id>aggregate</id>
                <goals>
                  <goal>aggregate</goal>
                </goals>
                <phase>site</phase>
              </execution>
            </executions>
            <configuration>
              <reportOutputDirectory>${basedir}/oak-doc/target/site</reportOutputDirectory>
              <additionalparam>-notimestamp</additionalparam>
            </configuration>
          </plugin>
        </plugins>
      </build>
    </profile>
    <profile>
      <id>rdb-postgres</id>
      <dependencies>
        <dependency>
          <groupId>org.postgresql</groupId>
          <artifactId>postgresql</artifactId>
          <version>9.3-1100-jdbc4</version>
        </dependency>
      </dependencies>
    </profile>
    <profile>
      <id>rdb-h2</id>
      <dependencies>
        <dependency>
          <groupId>com.h2database</groupId>
          <artifactId>h2</artifactId>
          <version>${h2.version}</version>
        </dependency>
      </dependencies>
    </profile>
    <profile>
      <!-- requires local copy of DB2 JDBC drivers -->
      <!-- run with -Ddb2.jdbc=foldername where foldername contains the 2 JARs-->
      <id>rdb-db2</id>
      <dependencies>
        <dependency>
          <groupId>com.ibm.db2.jcc</groupId>
          <artifactId>db2</artifactId>
          <version>1.0</version>
          <scope>system</scope>
          <systemPath>${db2.jdbc}/db2jcc4.jar</systemPath>
        </dependency>
        <dependency>
          <groupId>com.ibm.db2.jcc</groupId>
          <artifactId>db2-license</artifactId>
          <version>1.0</version>
          <scope>system</scope>
          <systemPath>${db2.jdbc}/db2jcc_license_cu.jar</systemPath>
        </dependency>
      </dependencies>
    </profile>
    <profile>
      <id>java8</id>
      <activation>
        <jdk>[1.8,)</jdk>
      </activation>
      <properties>
        <test.opts.memory>-Xmx512m</test.opts.memory>
      </properties>
    </profile>
  </profiles>

  <scm>
    <connection>scm:svn:http://svn.apache.org/repos/asf/maven/pom/tags/jackrabbit-oak-1.0.0/oak-parent</connection>
    <developerConnection>scm:svn:https://svn.apache.org/repos/asf/maven/pom/tags/jackrabbit-oak-1.0.0/oak-parent</developerConnection>
    <url>http://svn.apache.org/viewvc/maven/pom/tags/jackrabbit-oak-1.0.0/oak-parent</url>
  </scm>
</project><|MERGE_RESOLUTION|>--- conflicted
+++ resolved
@@ -30,11 +30,7 @@
   <groupId>org.apache.jackrabbit</groupId>
   <artifactId>oak-parent</artifactId>
   <name>Oak Parent POM</name>
-<<<<<<< HEAD
-  <version>1.1-SNAPSHOT</version>
-=======
   <version>1.0.0</version>
->>>>>>> b6b6f2bb
   <packaging>pom</packaging>
 
   <properties>
@@ -45,11 +41,7 @@
     <project.reporting.outputEncoding>
       ${project.build.sourceEncoding}
     </project.reporting.outputEncoding>
-<<<<<<< HEAD
-    <jackrabbit.version>2.8-SNAPSHOT</jackrabbit.version>
-=======
     <jackrabbit.version>2.8.0</jackrabbit.version>
->>>>>>> b6b6f2bb
     <mongo.host>127.0.0.1</mongo.host>
     <mongo.port>27017</mongo.port>
     <mongo.db>MongoMKDB</mongo.db>
@@ -65,7 +57,6 @@
     <slf4j.api.version>1.7.6</slf4j.api.version>
     <slf4j.version>1.7.6</slf4j.version> <!-- sync with logback version -->
     <logback.version>1.1.0</logback.version>
-    <h2.version>1.3.176</h2.version>
   </properties>
 
   <issueManagement>
@@ -463,29 +454,19 @@
       </dependencies>
     </profile>
     <profile>
-      <id>rdb-h2</id>
-      <dependencies>
-        <dependency>
-          <groupId>com.h2database</groupId>
-          <artifactId>h2</artifactId>
-          <version>${h2.version}</version>
-        </dependency>
-      </dependencies>
-    </profile>
-    <profile>
       <!-- requires local copy of DB2 JDBC drivers -->
       <!-- run with -Ddb2.jdbc=foldername where foldername contains the 2 JARs-->
       <id>rdb-db2</id>
       <dependencies>
         <dependency>
-          <groupId>com.ibm.db2.jcc</groupId>
+          <groupId>org.example</groupId>
           <artifactId>db2</artifactId>
           <version>1.0</version>
           <scope>system</scope>
           <systemPath>${db2.jdbc}/db2jcc4.jar</systemPath>
         </dependency>
         <dependency>
-          <groupId>com.ibm.db2.jcc</groupId>
+          <groupId>org.example</groupId>
           <artifactId>db2-license</artifactId>
           <version>1.0</version>
           <scope>system</scope>
