--- conflicted
+++ resolved
@@ -23,11 +23,7 @@
   <parent>
     <groupId>org.apache.jackrabbit</groupId>
     <artifactId>oak-parent</artifactId>
-<<<<<<< HEAD
-    <version>1.1-SNAPSHOT</version>
-=======
     <version>1.0.1</version>
->>>>>>> 3dceeeea
     <relativePath>../oak-parent/pom.xml</relativePath>
   </parent>
 
@@ -37,52 +33,10 @@
   <properties>
     <skip.deployment>true</skip.deployment>
     <jetty.version>8.1.2.v20120308</jetty.version>
-    <groovy.version>2.3.1</groovy.version>
   </properties>
 
   <build>
-    <resources>
-      <resource>
-        <directory>src/main/groovy</directory>
-        <includes>
-          <include>**/*.properties</include>
-        </includes>
-      </resource>
-      <resource>
-        <directory>src/main/resources</directory>
-        <includes>
-          <include>**/*.*</include>
-        </includes>
-      </resource>
-    </resources>
     <plugins>
-      <plugin>
-        <groupId>org.codehaus.gmaven</groupId>
-        <artifactId>gmaven-plugin</artifactId>
-        <version>1.4</version>
-        <!--suppress MavenModelInspection -->
-        <configuration>
-          <providerSelection>2.0</providerSelection>
-          <sourceEncoding>UTF-8</sourceEncoding>
-        </configuration>
-        <executions>
-          <execution>
-            <goals>
-              <goal>generateStubs</goal>
-              <goal>compile</goal>
-              <goal>generateTestStubs</goal>
-              <goal>testCompile</goal>
-            </goals>
-          </execution>
-        </executions>
-        <dependencies>
-          <dependency>
-            <groupId>org.codehaus.groovy</groupId>
-            <artifactId>groovy-all</artifactId>
-            <version>${groovy.version}</version>
-          </dependency>
-        </dependencies>
-      </plugin>
       <plugin>
         <groupId>org.apache.maven.plugins</groupId>
         <artifactId>maven-shade-plugin</artifactId>
@@ -99,9 +53,6 @@
                 <includes>
                   <include>*</include>
                 </includes>
-                <excludes>
-                  <exclude>${lucene.exclude}</exclude>
-                </excludes>
               </artifactSet>
               <filters>
                 <filter>
@@ -185,18 +136,13 @@
     </dependency>
     <dependency>
       <groupId>org.apache.jackrabbit</groupId>
-      <artifactId>oak-lucene</artifactId>
-      <version>${project.version}</version>
-    </dependency>
-    <dependency>
-      <groupId>org.apache.jackrabbit</groupId>
       <artifactId>oak-mk-remote</artifactId>
       <version>${project.version}</version>
     </dependency>
     <dependency>
       <groupId>com.h2database</groupId>
       <artifactId>h2</artifactId>
-      <version>${h2.version}</version>
+      <version>1.3.175</version>
     </dependency>
     <dependency>
       <groupId>org.mongodb</groupId>
@@ -211,12 +157,6 @@
       <groupId>org.apache.jackrabbit</groupId>
       <artifactId>jackrabbit-core</artifactId>
       <version>${jackrabbit.version}</version>
-      <exclusions>
-        <exclusion>
-          <groupId>org.apache.lucene</groupId>
-          <artifactId>lucene-core</artifactId>
-        </exclusion>
-      </exclusions>
     </dependency>
     <dependency>
       <groupId>org.apache.jackrabbit</groupId>
@@ -229,11 +169,6 @@
       <version>2.0</version>
     </dependency>
     <dependency>
-      <groupId>org.apache.commons</groupId>
-      <artifactId>commons-compress</artifactId>
-      <version>1.8</version>
-    </dependency>
-    <dependency>
       <groupId>org.eclipse.jetty</groupId>
       <artifactId>jetty-servlet</artifactId>
       <version>${jetty.version}</version>
@@ -241,7 +176,7 @@
     <dependency>
       <groupId>net.sf.jopt-simple</groupId>
       <artifactId>jopt-simple</artifactId>
-      <version>4.6</version>
+      <version>4.4</version>
     </dependency>
     <dependency>
       <groupId>ch.qos.logback</groupId>
@@ -250,21 +185,6 @@
     <dependency>
       <groupId>org.apache.jclouds.provider</groupId>
       <artifactId>aws-s3</artifactId>
-    </dependency>
-    <dependency>
-      <groupId>org.codehaus.groovy</groupId>
-      <artifactId>groovy-all</artifactId>
-      <version>${groovy.version}</version>
-    </dependency>
-    <dependency>
-      <groupId>jline</groupId>
-      <artifactId>jline</artifactId>
-      <version>2.11</version>
-    </dependency>
-    <dependency>
-      <groupId>org.apache.felix</groupId>
-      <artifactId>org.apache.felix.scr.annotations</artifactId>
-      <scope>provided</scope>
     </dependency>
     
     <!-- Findbugs annotations -->
@@ -281,64 +201,4 @@
     </dependency>
     
   </dependencies>
-
-  <profiles>
-    <profile>
-      <activation>
-        <activeByDefault>true</activeByDefault>
-      </activation>
-      <id>oak-run-jr2</id>
-      <properties>
-        <lucene.exclude>org.apache.jackrabbit:oak-lucene</lucene.exclude>
-      </properties>
-      <dependencies>
-        <dependency>
-          <groupId>org.apache.lucene</groupId>
-          <artifactId>lucene-core</artifactId>
-          <version>3.6.0</version>
-        </dependency>
-      </dependencies>
-    </profile>
-    <profile>
-      <id>oak-run-oak</id>
-      <activation>
-        <activeByDefault>false</activeByDefault>
-      </activation>
-      <properties>
-        <!--
-        Lucene classes are already part of oak-lucene so exclude
-        them in maven-shade-plugin. Otherwise it causes duplicate
-        classes warning
-        -->
-        <lucene.exclude>org.apache.lucene:*</lucene.exclude>
-      </properties>
-      <dependencies>
-        <!--
-         oak-lucene embeds the Lucene jar. However when running in IDE
-         the IDE use the module classpath. So need to explicitly list the
-         lucene jars
-        -->
-        <dependency>
-          <groupId>org.apache.lucene</groupId>
-          <artifactId>lucene-core</artifactId>
-          <version>${lucene.version}</version>
-        </dependency>
-        <dependency>
-          <groupId>org.apache.lucene</groupId>
-          <artifactId>lucene-analyzers-common</artifactId>
-          <version>${lucene.version}</version>
-        </dependency>
-        <dependency>
-          <groupId>org.apache.lucene</groupId>
-          <artifactId>lucene-queryparser</artifactId>
-          <version>${lucene.version}</version>
-        </dependency>
-        <dependency>
-          <groupId>org.apache.lucene</groupId>
-          <artifactId>lucene-queries</artifactId>
-          <version>${lucene.version}</version>
-        </dependency>
-      </dependencies>
-    </profile>
-  </profiles>
 </project>