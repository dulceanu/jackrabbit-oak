--- conflicted
+++ resolved
@@ -23,11 +23,7 @@
   <parent>
     <groupId>org.apache.jackrabbit</groupId>
     <artifactId>oak-parent</artifactId>
-<<<<<<< HEAD
-    <version>1.1-SNAPSHOT</version>
-=======
     <version>1.0.0</version>
->>>>>>> b6b6f2bb
     <relativePath>oak-parent/pom.xml</relativePath>
   </parent>
 
